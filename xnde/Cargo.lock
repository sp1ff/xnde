--- conflicted
+++ resolved
@@ -821,11 +821,7 @@
 
 [[package]]
 name = "xnde"
-<<<<<<< HEAD
-version = "0.1.3"
-=======
 version = "0.1.2"
->>>>>>> 0e149881
 dependencies = [
  "backtrace",
  "clap",
